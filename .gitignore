--- conflicted
+++ resolved
@@ -12,9 +12,4 @@
 .ico
 
 *.pyc
-<<<<<<< HEAD
-
-venv/
-=======
-venv/*
->>>>>>> 5b687388
+venv/*